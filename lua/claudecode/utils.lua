---Shared utility functions for claudecode.nvim
---@module 'claudecode.utils'

local M = {}

<<<<<<< HEAD
local logger = require("claudecode.logger")

--- Normalizes focus parameter to default to true for backward compatibility
--- @param focus boolean|nil The focus parameter
--- @return boolean Normalized focus value
=======
---Normalizes focus parameter to default to true for backward compatibility
---@param focus boolean? The focus parameter
---@return boolean valid Whether the focus parameter is valid
>>>>>>> fbcc5d8a
function M.normalize_focus(focus)
  if focus == nil then
    return true
  else
    return focus
  end
end

--- Safely refresh a buffer from disk if it's not modified
--- @param bufnr number Buffer number to refresh
--- @param cursor_pos table|nil Optional cursor position to restore {row, col}
--- @return boolean success Whether the buffer was refreshed
function M.safe_refresh_buffer(bufnr, cursor_pos)
  if not vim.api.nvim_buf_is_valid(bufnr) then
    logger.warn("utils", "Cannot refresh invalid buffer:", bufnr)
    return false
  end

  local modified = vim.api.nvim_buf_get_option(bufnr, "modified")
  if modified then
    logger.debug("utils", "Skipping refresh of modified buffer:", vim.api.nvim_buf_get_name(bufnr))
    return false
  end

  local success, err = pcall(function()
    -- Try to find a window displaying this buffer for proper context
    local win_id = nil
    for _, win in ipairs(vim.api.nvim_list_wins()) do
      if vim.api.nvim_win_get_buf(win) == bufnr then
        win_id = win
        break
      end
    end

    if win_id then
      vim.api.nvim_win_call(win_id, function()
        vim.cmd("edit")
        -- Restore cursor position if provided
        if cursor_pos then
          pcall(vim.api.nvim_win_set_cursor, win_id, cursor_pos)
        end
      end)
    else
      vim.api.nvim_buf_call(bufnr, function()
        vim.cmd("edit")
      end)
    end
  end)

  if not success then
    logger.error("utils", "Failed to refresh buffer:", vim.api.nvim_buf_get_name(bufnr), "Error:", err)
    return false
  end

  logger.debug("utils", "Successfully refreshed buffer:", vim.api.nvim_buf_get_name(bufnr))
  return true
end

--- Reload all buffers for a specific file path
--- @param file_path string Path to the file whose buffers should be reloaded
--- @param cursor_pos table|nil Optional cursor position to restore {row, col}
--- @return number count Number of buffers reloaded
function M.reload_file_buffers(file_path, cursor_pos)
  logger.debug("utils", "Reloading buffers for file:", file_path, cursor_pos and "(restoring cursor)" or "")

  local reloaded_count = 0
  -- Find and reload any open buffers for this file
  for _, buf in ipairs(vim.api.nvim_list_bufs()) do
    if vim.api.nvim_buf_is_valid(buf) then
      local buf_name = vim.api.nvim_buf_get_name(buf)

      -- Simple string match - if buffer name matches the file path
      if buf_name == file_path then
        if M.safe_refresh_buffer(buf, cursor_pos) then
          reloaded_count = reloaded_count + 1
        end
      end
    end
  end

  logger.debug("utils", "Completed buffer reload - reloaded", reloaded_count, "buffers for file:", file_path)
  return reloaded_count
end

--- Trigger buffer refresh using checktime and optional file-specific reload
--- @param file_path string|nil Optional specific file path to reload buffers for
--- @param cursor_pos table|nil Optional cursor position to restore {row, col}
--- @return boolean success Whether the refresh was successful
function M.refresh_buffers(file_path, cursor_pos)
  local success = true
  local refreshed_count = 0

  -- First, trigger global checktime to detect external changes
  local checktime_success, checktime_err = pcall(function()
    vim.cmd.checktime()
  end)

  if not checktime_success then
    logger.error("utils", "Failed to run checktime:", checktime_err)
    success = false
  else
    logger.debug("utils", "Successfully ran checktime")
  end

  -- If a specific file path is provided, also reload those buffers
  if file_path then
    refreshed_count = M.reload_file_buffers(file_path, cursor_pos)
  end

  -- Schedule a notification about refreshed buffers
  if refreshed_count > 0 then
    vim.schedule(function()
      logger.info(
        "utils",
        "Refreshed " .. refreshed_count .. " buffer(s)" .. (file_path and " for " .. file_path or "")
      )
    end)
  end

  return success
end

return M<|MERGE_RESOLUTION|>--- conflicted
+++ resolved
@@ -3,17 +3,11 @@
 
 local M = {}
 
-<<<<<<< HEAD
 local logger = require("claudecode.logger")
 
---- Normalizes focus parameter to default to true for backward compatibility
---- @param focus boolean|nil The focus parameter
---- @return boolean Normalized focus value
-=======
 ---Normalizes focus parameter to default to true for backward compatibility
 ---@param focus boolean? The focus parameter
 ---@return boolean valid Whether the focus parameter is valid
->>>>>>> fbcc5d8a
 function M.normalize_focus(focus)
   if focus == nil then
     return true
