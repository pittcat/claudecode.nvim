--- conflicted
+++ resolved
@@ -91,12 +91,8 @@
 
   jobid = vim.fn.termopen(term_cmd_arg, {
     env = env_table,
-<<<<<<< HEAD
+    cwd = effective_config.cwd,
     on_exit = function(job_id, exit_code, _)
-=======
-    cwd = effective_config.cwd,
-    on_exit = function(job_id, _, _)
->>>>>>> fbcc5d8a
       vim.schedule(function()
         if job_id == jobid then
           logger.debug("terminal", "Terminal process exited, cleaning up")
