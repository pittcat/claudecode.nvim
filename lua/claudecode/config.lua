--- conflicted
+++ resolved
@@ -19,17 +19,15 @@
     vertical_split = true,
     open_in_current_tab = true, -- Use current tab instead of creating new tab
   },
-<<<<<<< HEAD
   notification = {
     enabled = true,
     sound = "Glass",
     include_project_path = true,
     title_prefix = "Claude Code",
-=======
+  },
   models = {
     { name = "Claude Opus 4 (Latest)", value = "opus" },
     { name = "Claude Sonnet 4 (Latest)", value = "sonnet" },
->>>>>>> 76cb6fb4
   },
 }
 
@@ -89,13 +87,12 @@
   assert(type(config.diff_opts.vertical_split) == "boolean", "diff_opts.vertical_split must be a boolean")
   assert(type(config.diff_opts.open_in_current_tab) == "boolean", "diff_opts.open_in_current_tab must be a boolean")
 
-<<<<<<< HEAD
   assert(type(config.notification) == "table", "notification must be a table")
   assert(type(config.notification.enabled) == "boolean", "notification.enabled must be a boolean")
   assert(type(config.notification.sound) == "string", "notification.sound must be a string")
   assert(type(config.notification.include_project_path) == "boolean", "notification.include_project_path must be a boolean")
   assert(type(config.notification.title_prefix) == "string", "notification.title_prefix must be a string")
-=======
+
   -- Validate models
   assert(type(config.models) == "table", "models must be a table")
   assert(#config.models > 0, "models must not be empty")
@@ -105,7 +102,6 @@
     assert(type(model.name) == "string" and model.name ~= "", "models[" .. i .. "].name must be a non-empty string")
     assert(type(model.value) == "string" and model.value ~= "", "models[" .. i .. "].value must be a non-empty string")
   end
->>>>>>> 76cb6fb4
 
   return true
 end
