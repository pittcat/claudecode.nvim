---@brief [[
--- Manages configuration for the Claude Code Neovim integration.
--- Provides default settings, validation, and application of user-defined configurations.
---@brief ]]
---@module 'claudecode.config'

local M = {}

---@type ClaudeCodeConfig
M.defaults = {
  port_range = { min = 10000, max = 65535 },
  auto_start = true,
  terminal_cmd = nil,
<<<<<<< HEAD
  bin_path = "claude",
=======
  env = {}, -- Custom environment variables for Claude terminal
>>>>>>> fbcc5d8a
  log_level = "info",
  track_selection = true,
  visual_demotion_delay_ms = 50, -- Milliseconds to wait before demoting a visual selection
  connection_wait_delay = 200, -- Milliseconds to wait after connection before sending queued @ mentions
  connection_timeout = 10000, -- Maximum time to wait for Claude Code to connect (milliseconds)
  queue_timeout = 5000, -- Maximum time to keep @ mentions in queue (milliseconds)
  diff_opts = {
    layout = "vertical",
    open_in_new_tab = false, -- Open diff in a new tab (false = use current tab)
    keep_terminal_focus = false, -- If true, moves focus back to terminal after diff opens
    hide_terminal_in_new_tab = false, -- If true and opening in a new tab, do not show Claude terminal there
    on_new_file_reject = "keep_empty", -- "keep_empty" leaves an empty buffer; "close_window" closes the placeholder split
  },
  notification = {
    enabled = true,
    sound = "Glass",
    include_project_path = true,
    title_prefix = "Claude Code",
  },
  models = {
    { name = "Claude Opus 4.1 (Latest)", value = "opus" },
    { name = "Claude Sonnet 4 (Latest)", value = "sonnet" },
    { name = "Claude Haiku 3.5 (Latest)", value = "haiku" },
  },
  terminal = nil, -- Will be lazy-loaded to avoid circular dependency
}

---Validates the provided configuration table.
---Throws an error if any validation fails.
---@param config table The configuration table to validate.
---@return boolean true if the configuration is valid.
function M.validate(config)
  assert(
    type(config.port_range) == "table"
      and type(config.port_range.min) == "number"
      and type(config.port_range.max) == "number"
      and config.port_range.min > 0
      and config.port_range.max <= 65535
      and config.port_range.min <= config.port_range.max,
    "Invalid port range"
  )

  assert(type(config.auto_start) == "boolean", "auto_start must be a boolean")

  assert(config.terminal_cmd == nil or type(config.terminal_cmd) == "string", "terminal_cmd must be nil or a string")

<<<<<<< HEAD
  assert(config.bin_path == nil or type(config.bin_path) == "string", "bin_path must be nil or a string")
=======
  -- Validate terminal config
  assert(type(config.terminal) == "table", "terminal must be a table")

  -- Validate provider_opts if present
  if config.terminal.provider_opts then
    assert(type(config.terminal.provider_opts) == "table", "terminal.provider_opts must be a table")

    -- Validate external_terminal_cmd in provider_opts
    if config.terminal.provider_opts.external_terminal_cmd then
      assert(
        type(config.terminal.provider_opts.external_terminal_cmd) == "string",
        "terminal.provider_opts.external_terminal_cmd must be a string"
      )
      if config.terminal.provider_opts.external_terminal_cmd ~= "" then
        assert(
          config.terminal.provider_opts.external_terminal_cmd:find("%%s"),
          "terminal.provider_opts.external_terminal_cmd must contain '%s' placeholder for the Claude command"
        )
      end
    end
  end
>>>>>>> fbcc5d8a

  local valid_log_levels = { "trace", "debug", "info", "warn", "error" }
  local is_valid_log_level = false
  for _, level in ipairs(valid_log_levels) do
    if config.log_level == level then
      is_valid_log_level = true
      break
    end
  end
  assert(is_valid_log_level, "log_level must be one of: " .. table.concat(valid_log_levels, ", "))

  assert(type(config.track_selection) == "boolean", "track_selection must be a boolean")

  assert(
    type(config.visual_demotion_delay_ms) == "number" and config.visual_demotion_delay_ms >= 0,
    "visual_demotion_delay_ms must be a non-negative number"
  )

  assert(
    type(config.connection_wait_delay) == "number" and config.connection_wait_delay >= 0,
    "connection_wait_delay must be a non-negative number"
  )

  assert(
    type(config.connection_timeout) == "number" and config.connection_timeout > 0,
    "connection_timeout must be a positive number"
  )

  assert(type(config.queue_timeout) == "number" and config.queue_timeout > 0, "queue_timeout must be a positive number")

  assert(type(config.diff_opts) == "table", "diff_opts must be a table")
  assert(
    config.diff_opts.layout == "vertical" or config.diff_opts.layout == "horizontal",
    "diff_opts.layout must be 'vertical' or 'horizontal'"
  )
  assert(type(config.diff_opts.open_in_new_tab) == "boolean", "diff_opts.open_in_new_tab must be a boolean")
  assert(type(config.diff_opts.keep_terminal_focus) == "boolean", "diff_opts.keep_terminal_focus must be a boolean")
  assert(
    type(config.diff_opts.hide_terminal_in_new_tab) == "boolean",
    "diff_opts.hide_terminal_in_new_tab must be a boolean"
  )
  assert(
    type(config.diff_opts.on_new_file_reject) == "string"
      and (config.diff_opts.on_new_file_reject == "keep_empty" or config.diff_opts.on_new_file_reject == "close_window"),
    "diff_opts.on_new_file_reject must be 'keep_empty' or 'close_window'"
  )

  -- Validate env
  assert(type(config.env) == "table", "env must be a table")
  for key, value in pairs(config.env) do
    assert(type(key) == "string", "env keys must be strings")
    assert(type(value) == "string", "env values must be strings")
  end

  assert(type(config.notification) == "table", "notification must be a table")
  assert(type(config.notification.enabled) == "boolean", "notification.enabled must be a boolean")
  assert(type(config.notification.sound) == "string", "notification.sound must be a string")
  assert(type(config.notification.include_project_path) == "boolean", "notification.include_project_path must be a boolean")
  assert(type(config.notification.title_prefix) == "string", "notification.title_prefix must be a string")

  -- Validate models
  assert(type(config.models) == "table", "models must be a table")
  assert(#config.models > 0, "models must not be empty")

  for i, model in ipairs(config.models) do
    assert(type(model) == "table", "models[" .. i .. "] must be a table")
    assert(type(model.name) == "string" and model.name ~= "", "models[" .. i .. "].name must be a non-empty string")
    assert(type(model.value) == "string" and model.value ~= "", "models[" .. i .. "].value must be a non-empty string")
  end


  return true
end

---Applies user configuration on top of default settings and validates the result.
---@param user_config table|nil The user-provided configuration table.
---@return ClaudeCodeConfig config The final, validated configuration table.
function M.apply(user_config)
  local config = vim.deepcopy(M.defaults)

  -- Lazy-load terminal defaults to avoid circular dependency
  if config.terminal == nil then
    local terminal_ok, terminal_module = pcall(require, "claudecode.terminal")
    if terminal_ok and terminal_module.defaults then
      config.terminal = terminal_module.defaults
    end
  end

  if user_config then
    -- Use vim.tbl_deep_extend if available, otherwise simple merge
    if vim.tbl_deep_extend then
      config = vim.tbl_deep_extend("force", config, user_config)
    else
      -- Simple fallback for testing environment
      for k, v in pairs(user_config) do
        config[k] = v
      end
    end
  end

  M.validate(config)

  return config
end

return M<|MERGE_RESOLUTION|>--- conflicted
+++ resolved
@@ -11,11 +11,8 @@
   port_range = { min = 10000, max = 65535 },
   auto_start = true,
   terminal_cmd = nil,
-<<<<<<< HEAD
   bin_path = "claude",
-=======
   env = {}, -- Custom environment variables for Claude terminal
->>>>>>> fbcc5d8a
   log_level = "info",
   track_selection = true,
   visual_demotion_delay_ms = 50, -- Milliseconds to wait before demoting a visual selection
@@ -62,9 +59,8 @@
 
   assert(config.terminal_cmd == nil or type(config.terminal_cmd) == "string", "terminal_cmd must be nil or a string")
 
-<<<<<<< HEAD
   assert(config.bin_path == nil or type(config.bin_path) == "string", "bin_path must be nil or a string")
-=======
+
   -- Validate terminal config
   assert(type(config.terminal) == "table", "terminal must be a table")
 
@@ -86,7 +82,6 @@
       end
     end
   end
->>>>>>> fbcc5d8a
 
   local valid_log_levels = { "trace", "debug", "info", "warn", "error" }
   local is_valid_log_level = false
