---Manages selection tracking and communication with the Claude server.
---@module 'claudecode.selection'
local M = {}

local logger = require("claudecode.logger")
local terminal = require("claudecode.terminal")

M.state = {
  latest_selection = nil,
  tracking_enabled = false,
  debounce_timer = nil,
  debounce_ms = 100,

  last_active_visual_selection = nil,
  demotion_timer = nil,
  visual_demotion_delay_ms = 50,
}

---Enables selection tracking.
---@param server table The server object to use for communication.
---@param visual_demotion_delay_ms number The delay for visual selection demotion.
function M.enable(server, visual_demotion_delay_ms)
  if M.state.tracking_enabled then
    return
  end

  M.state.tracking_enabled = true
  M.server = server
  M.state.visual_demotion_delay_ms = visual_demotion_delay_ms

  M._create_autocommands()
end

---Disables selection tracking.
---Clears autocommands, resets internal state, and stops any active debounce timers.
function M.disable()
  if not M.state.tracking_enabled then
    return
  end

  M.state.tracking_enabled = false

  M._clear_autocommands()

  M.state.latest_selection = nil
  M.server = nil

  if M.state.debounce_timer then
    vim.loop.timer_stop(M.state.debounce_timer)
    M.state.debounce_timer = nil
  end
end

---Creates autocommands for tracking selections.
---Sets up listeners for CursorMoved, CursorMovedI, ModeChanged, and TextChanged events.
---@local
function M._create_autocommands()
  local group = vim.api.nvim_create_augroup("ClaudeCodeSelection", { clear = true })

  vim.api.nvim_create_autocmd({ "CursorMoved", "CursorMovedI" }, {
    group = group,
    callback = function()
      M.on_cursor_moved()
    end,
  })

  vim.api.nvim_create_autocmd("ModeChanged", {
    group = group,
    callback = function()
      M.on_mode_changed()
    end,
  })

  vim.api.nvim_create_autocmd("TextChanged", {
    group = group,
    callback = function()
      M.on_text_changed()
    end,
  })
end

---Clears the autocommands related to selection tracking.
---@local
function M._clear_autocommands()
  vim.api.nvim_clear_autocmds({ group = "ClaudeCodeSelection" })
end

---Handles cursor movement events.
---Triggers a debounced update of the selection.
function M.on_cursor_moved()
  M.debounce_update()
end

---Handles mode change events.
---Triggers an immediate update of the selection.
function M.on_mode_changed()
<<<<<<< HEAD
  
  M.update_selection()
=======
  M.debounce_update()
>>>>>>> fbcc5d8a
end

---Handles text change events.
---Triggers a debounced update of the selection.
function M.on_text_changed()
  M.debounce_update()
end

---Debounces selection updates.
---Ensures that `update_selection` is not called too frequently by deferring
---its execution.
function M.debounce_update()
  if M.state.debounce_timer then
    vim.loop.timer_stop(M.state.debounce_timer)
  end

  M.state.debounce_timer = vim.defer_fn(function()
    M.update_selection()
    M.state.debounce_timer = nil
  end, M.state.debounce_ms)
end

---Updates the current selection state.
---Determines the current selection based on the editor mode (visual or normal)
---and sends an update to the server if the selection has changed.
function M.update_selection()
  if not M.state.tracking_enabled then
    return
  end

  local current_buf = vim.api.nvim_get_current_buf()
  local buf_name = vim.api.nvim_buf_get_name(current_buf)

  -- If the buffer name starts with "✻ [Claude Code]", do not update selection
  if buf_name and string.sub(buf_name, 1, string.len("✻ [Claude Code]")) == "✻ [Claude Code]" then
    -- Optionally, cancel demotion timer like for the terminal
    if M.state.demotion_timer then
      M.state.demotion_timer:stop()
      M.state.demotion_timer:close()
      M.state.demotion_timer = nil
    end
    return
  end

  -- If the current buffer is the Claude terminal, do not update selection
  if terminal then
    local claude_term_bufnr = terminal.get_active_terminal_bufnr()
    if claude_term_bufnr and current_buf == claude_term_bufnr then
      -- Cancel any pending demotion if we switch to the Claude terminal
      if M.state.demotion_timer then
        M.state.demotion_timer:stop()
        M.state.demotion_timer:close()
        M.state.demotion_timer = nil
      end
      return
    end
  end

  local current_mode_info = vim.api.nvim_get_mode()
  local current_mode = current_mode_info.mode
  local current_selection

  if current_mode == "v" or current_mode == "V" or current_mode == "\022" then
    -- If a new visual selection is made, cancel any pending demotion
    if M.state.demotion_timer then
      M.state.demotion_timer:stop()
      M.state.demotion_timer:close()
      M.state.demotion_timer = nil
    end

    current_selection = M.get_visual_selection()

    if current_selection then
      M.state.last_active_visual_selection = {
        bufnr = current_buf,
        selection_data = vim.deepcopy(current_selection), -- Store a copy
        timestamp = vim.loop.now(),
      }
    else
      -- No valid visual selection (e.g., get_visual_selection returned nil)
      -- Clear last_active_visual if it was for this buffer
      if M.state.last_active_visual_selection and M.state.last_active_visual_selection.bufnr == current_buf then
        M.state.last_active_visual_selection = nil
      end
    end
  else
    local last_visual = M.state.last_active_visual_selection

    if M.state.demotion_timer then
      -- A demotion is already pending. For this specific update_selection call (e.g. cursor moved),
      -- current_selection reflects the immediate cursor position.
      -- M.state.latest_selection (the one that might be sent) is still the visual one until timer resolves.
      current_selection = M.get_cursor_position()
    elseif
      last_visual
      and last_visual.bufnr == current_buf
      and last_visual.selection_data
      and not last_visual.selection_data.selection.isEmpty
    then
      -- We just exited visual mode in this buffer, and no demotion timer is running for it.
      -- Keep M.state.latest_selection as is (it's the visual one from the previous update).
      -- The 'current_selection' for comparison should also be this visual one.
      current_selection = M.state.latest_selection

      if M.state.demotion_timer then -- Should not happen due to elseif, but as safeguard
        M.state.demotion_timer:stop()
        M.state.demotion_timer:close()
      end

      M.state.demotion_timer = vim.loop.new_timer()
      M.state.demotion_timer:start(
        M.state.visual_demotion_delay_ms,
        0, -- 0 repeat = one-shot
        vim.schedule_wrap(function()
          if M.state.demotion_timer then -- Check if it wasn't cancelled right before firing
            M.state.demotion_timer:stop()
            M.state.demotion_timer:close()
            M.state.demotion_timer = nil
          end
          M.handle_selection_demotion(current_buf) -- Pass buffer at time of scheduling
        end)
      )
    else
      -- Genuinely in normal mode, no recent visual exit, no pending demotion.
      current_selection = M.get_cursor_position()
      if last_visual and last_visual.bufnr == current_buf then
        M.state.last_active_visual_selection = nil -- Clear it as it's no longer relevant for demotion
      end
    end
  end

  -- If current_selection could not be determined (e.g. get_visual_selection was nil and no other path set it)
  -- default to cursor position to avoid errors.
  if not current_selection then
    current_selection = M.get_cursor_position()
  end

  local changed = M.has_selection_changed(current_selection)

  if changed then
    M.state.latest_selection = current_selection
    if M.server then
      M.send_selection_update(current_selection)
    end
  end
end

---Handles the demotion of a visual selection after a delay.
---Called by the demotion_timer.
---@param original_bufnr_when_scheduled number The buffer number that was active when demotion was scheduled.
function M.handle_selection_demotion(original_bufnr_when_scheduled)
  -- Timer object is already stopped and cleared by its own callback wrapper or cancellation points.
  -- M.state.demotion_timer should be nil here if it fired normally or was cancelled.

  local current_buf = vim.api.nvim_get_current_buf()
  local claude_term_bufnr = terminal.get_active_terminal_bufnr()

  -- Condition 1: Switched to Claude Terminal
  if claude_term_bufnr and current_buf == claude_term_bufnr then
    -- Visual selection is preserved (M.state.latest_selection is still the visual one).
    -- The "pending" status of last_active_visual_selection is resolved.
    if
      M.state.last_active_visual_selection
      and M.state.last_active_visual_selection.bufnr == original_bufnr_when_scheduled
    then
      M.state.last_active_visual_selection = nil
    end
    return
  end

  local current_mode_info = vim.api.nvim_get_mode()

  -- Condition 2: Back in Visual Mode in the Original Buffer
  if
    current_buf == original_bufnr_when_scheduled
    and (current_mode_info.mode == "v" or current_mode_info.mode == "V" or current_mode_info.mode == "\022")
  then
    -- A new visual selection will take precedence. M.state.latest_selection will be updated by main flow.
    if
      M.state.last_active_visual_selection
      and M.state.last_active_visual_selection.bufnr == original_bufnr_when_scheduled
    then
      M.state.last_active_visual_selection = nil
    end
    return
  end

  -- Condition 3: Still in Original Buffer & Not Visual & Not Claude Term -> Demote
  if current_buf == original_bufnr_when_scheduled then
    local new_sel_for_demotion = M.get_cursor_position()
    -- Check if this new cursor position is actually different from the (visual) latest_selection
    if M.has_selection_changed(new_sel_for_demotion) then
      M.state.latest_selection = new_sel_for_demotion
      if M.server then
        M.send_selection_update(M.state.latest_selection)
      end
    end
    -- No change detected in selection
  end
  -- User switched to different buffer

  -- Always clear last_active_visual_selection for the original buffer as its pending demotion is resolved.
  if
    M.state.last_active_visual_selection
    and M.state.last_active_visual_selection.bufnr == original_bufnr_when_scheduled
  then
    M.state.last_active_visual_selection = nil
  end
end

---Validates if we're in a valid visual selection mode
---@return boolean valid, string? error - true if valid, false and error message if not
local function validate_visual_mode()
  local current_nvim_mode = vim.api.nvim_get_mode().mode
  local fixed_anchor_pos_raw = vim.fn.getpos("v")

  if not (current_nvim_mode == "v" or current_nvim_mode == "V" or current_nvim_mode == "\22") then
    return false, "not in visual mode"
  end

  if fixed_anchor_pos_raw[2] == 0 then
    return false, "no visual selection mark"
  end

  return true, nil
end

---Determines the effective visual mode character
---@return string|nil - the visual mode character or nil if invalid
local function get_effective_visual_mode()
  local current_nvim_mode = vim.api.nvim_get_mode().mode
  local visual_fn_mode_char = vim.fn.visualmode()

  if visual_fn_mode_char and visual_fn_mode_char ~= "" then
    return visual_fn_mode_char
  end

  -- Fallback to current mode
  if current_nvim_mode == "V" then
    return "V"
  elseif current_nvim_mode == "v" then
    return "v"
  elseif current_nvim_mode == "\22" then -- Ctrl-V, blockwise
    return "\22"
  end

  return nil
end

---Gets the start and end coordinates of the visual selection
---@return table, table - start_coords and end_coords with lnum and col fields
local function get_selection_coordinates()
  local fixed_anchor_pos_raw = vim.fn.getpos("v")
  local current_cursor_nvim = vim.api.nvim_win_get_cursor(0)

  -- Convert to 1-indexed line and 1-indexed column for consistency
  local p1 = { lnum = fixed_anchor_pos_raw[2], col = fixed_anchor_pos_raw[3] }
  local p2 = { lnum = current_cursor_nvim[1], col = current_cursor_nvim[2] + 1 }

  -- Determine chronological start/end based on line, then column
  if p1.lnum < p2.lnum or (p1.lnum == p2.lnum and p1.col <= p2.col) then
    return p1, p2
  else
    return p2, p1
  end
end

---Extracts text for linewise visual selection
---@param lines_content table - array of line strings
---@param start_coords table - start coordinates
---@return string text - the extracted text
local function extract_linewise_text(lines_content, start_coords)
  start_coords.col = 1 -- Linewise selection effectively starts at column 1
  return table.concat(lines_content, "\n")
end

---Extracts text for characterwise visual selection
---@param lines_content table - array of line strings
---@param start_coords table - start coordinates
---@param end_coords table - end coordinates
---@return string|nil text - the extracted text or nil if invalid
local function extract_characterwise_text(lines_content, start_coords, end_coords)
  if start_coords.lnum == end_coords.lnum then
    if not lines_content[1] then
      return nil
    end
    return string.sub(lines_content[1], start_coords.col, end_coords.col)
  else
    if not lines_content[1] or not lines_content[#lines_content] then
      return nil
    end

    local text_parts = {}
    table.insert(text_parts, string.sub(lines_content[1], start_coords.col))
    for i = 2, #lines_content - 1 do
      table.insert(text_parts, lines_content[i])
    end
    table.insert(text_parts, string.sub(lines_content[#lines_content], 1, end_coords.col))
    return table.concat(text_parts, "\n")
  end
end

---Calculates LSP-compatible position coordinates
---@param start_coords table - start coordinates
---@param end_coords table - end coordinates
---@param visual_mode string - the visual mode character
---@param lines_content table - array of line strings
---@return table position - LSP position object with start and end fields
local function calculate_lsp_positions(start_coords, end_coords, visual_mode, lines_content)
  local lsp_start_line = start_coords.lnum - 1
  local lsp_end_line = end_coords.lnum - 1
  local lsp_start_char, lsp_end_char

  if visual_mode == "V" then
    lsp_start_char = 0 -- Linewise selection always starts at character 0
    -- For linewise, LSP end char is length of the last selected line
    if #lines_content > 0 and lines_content[#lines_content] then
      lsp_end_char = #lines_content[#lines_content]
    else
      lsp_end_char = 0
    end
  else
    lsp_start_char = start_coords.col - 1
    lsp_end_char = end_coords.col
  end

  return {
    start = { line = lsp_start_line, character = lsp_start_char },
    ["end"] = { line = lsp_end_line, character = lsp_end_char },
  }
end

---Gets the current visual selection details.
---@return table|nil selection A table containing selection text, file path, URL, and
---start/end positions, or nil if no visual selection exists.
function M.get_visual_selection()
  local valid = validate_visual_mode()
  if not valid then
    return nil
  end

  local visual_mode = get_effective_visual_mode()
  if not visual_mode then
    return nil
  end

  local start_coords, end_coords = get_selection_coordinates()

  local current_buf = vim.api.nvim_get_current_buf()
  local file_path = vim.api.nvim_buf_get_name(current_buf)

  local lines_content = vim.api.nvim_buf_get_lines(
    current_buf,
    start_coords.lnum - 1, -- Convert to 0-indexed
    end_coords.lnum, -- nvim_buf_get_lines end is exclusive
    false
  )

  if #lines_content == 0 then
    return nil
  end

  local final_text
  if visual_mode == "V" then
    final_text = extract_linewise_text(lines_content, start_coords)
  elseif visual_mode == "v" or visual_mode == "\22" then
    final_text = extract_characterwise_text(lines_content, start_coords, end_coords)
    if not final_text then
      return nil
    end
  else
    return nil
  end

  local lsp_positions = calculate_lsp_positions(start_coords, end_coords, visual_mode, lines_content)

  return {
    text = final_text or "",
    filePath = file_path,
    fileUrl = "file://" .. file_path,
    selection = {
      start = lsp_positions.start,
      ["end"] = lsp_positions["end"],
      isEmpty = (not final_text or #final_text == 0),
    },
  }
end

---Gets the current cursor position when no visual selection is active.
---@return table A table containing an empty text, file path, URL, and cursor
---position as start/end, with isEmpty set to true.
function M.get_cursor_position()
  local cursor_pos = vim.api.nvim_win_get_cursor(0)
  local current_buf = vim.api.nvim_get_current_buf()
  local file_path = vim.api.nvim_buf_get_name(current_buf)

  return {
    text = "",
    filePath = file_path,
    fileUrl = "file://" .. file_path,
    selection = {
      start = { line = cursor_pos[1] - 1, character = cursor_pos[2] },
      ["end"] = { line = cursor_pos[1] - 1, character = cursor_pos[2] },
      isEmpty = true,
    },
  }
end

---Checks if the selection has changed compared to the latest stored selection.
---@param new_selection table|nil The new selection object to compare.
---@return boolean changed true if the selection has changed, false otherwise.
function M.has_selection_changed(new_selection)
  local old_selection = M.state.latest_selection

  if not new_selection then
    return old_selection ~= nil
  end

  if not old_selection then
    return true
  end

  if old_selection.filePath ~= new_selection.filePath then
    return true
  end

  if old_selection.text ~= new_selection.text then
    return true
  end

  if
    old_selection.selection.start.line ~= new_selection.selection.start.line
    or old_selection.selection.start.character ~= new_selection.selection.start.character
    or old_selection.selection["end"].line ~= new_selection.selection["end"].line
    or old_selection.selection["end"].character ~= new_selection.selection["end"].character
  then
    return true
  end

  return false
end

---Sends the selection update to the Claude server.
---@param selection table The selection object to send.
function M.send_selection_update(selection)
  M.server.broadcast("selection_changed", selection)
end

---Gets the latest recorded selection.
---@return table|nil The latest selection object, or nil if none recorded.
function M.get_latest_selection()
  return M.state.latest_selection
end

---Sends the current selection to Claude.
---This function is typically invoked by a user command. It forces an immediate
---update and sends the latest selection.
function M.send_current_selection()
  if not M.state.tracking_enabled or not M.server then
    logger.error("selection", "Claude Code is not running")
    return
  end

  M.update_selection()

  local selection = M.state.latest_selection

  if not selection then
    logger.error("selection", "No selection available")
    return
  end

  M.send_selection_update(selection)

  vim.api.nvim_echo({ { "Selection sent to Claude", "Normal" } }, false, {})
end

---Gets selection from range marks (e.g., when using :'<,'> commands)
---@param line1 number The start line (1-indexed)
---@param line2 number The end line (1-indexed)
---@return table|nil A table containing selection text, file path, URL, and
---start/end positions, or nil if invalid range
function M.get_range_selection(line1, line2)
  if not line1 or not line2 or line1 < 1 or line2 < 1 or line1 > line2 then
    return nil
  end

  local current_buf = vim.api.nvim_get_current_buf()
  local file_path = vim.api.nvim_buf_get_name(current_buf)

  -- Get the total number of lines in the buffer
  local total_lines = vim.api.nvim_buf_line_count(current_buf)

  -- Ensure line2 doesn't exceed buffer bounds
  if line2 > total_lines then
    line2 = total_lines
  end

  local lines_content = vim.api.nvim_buf_get_lines(
    current_buf,
    line1 - 1, -- Convert to 0-indexed
    line2, -- nvim_buf_get_lines end is exclusive
    false
  )

  if #lines_content == 0 then
    return nil
  end

  local final_text = table.concat(lines_content, "\n")

  -- For range selections, we treat them as linewise
  local lsp_start_line = line1 - 1 -- Convert to 0-indexed
  local lsp_end_line = line2 - 1
  local lsp_start_char = 0
  local lsp_end_char = #lines_content[#lines_content]

  return {
    text = final_text or "",
    filePath = file_path,
    fileUrl = "file://" .. file_path,
    selection = {
      start = { line = lsp_start_line, character = lsp_start_char },
      ["end"] = { line = lsp_end_line, character = lsp_end_char },
      isEmpty = (not final_text or #final_text == 0),
    },
  }
end

---Sends an at_mentioned notification for the current visual selection.
---@param line1 number|nil Optional start line for range-based selection
---@param line2 number|nil Optional end line for range-based selection
function M.send_at_mention_for_visual_selection(line1, line2)
  if not M.state.tracking_enabled then
    logger.error("selection", "Selection tracking is not enabled.")
    return false
  end

  -- Check if Claude Code integration is running (server may or may not have clients)
  local claudecode_main = require("claudecode")
  if not claudecode_main.state.server then
    logger.error("selection", "Claude Code integration is not running.")
    return false
  end

  local sel_to_send

  -- If range parameters are provided, use them (for :'<,'> commands)
  if line1 and line2 then
    sel_to_send = M.get_range_selection(line1, line2)
    if not sel_to_send or sel_to_send.selection.isEmpty then
      logger.warn("selection", "Invalid range selection to send as at-mention.")
      return false
    end
  else
    -- Use existing logic for visual mode or tracked selection
    sel_to_send = M.state.latest_selection

    if not sel_to_send or sel_to_send.selection.isEmpty then
      -- Fallback: try to get current visual selection directly.
      -- This helps if latest_selection was demoted or command was too fast.
      local current_visual = M.get_visual_selection()
      if current_visual and not current_visual.selection.isEmpty then
        sel_to_send = current_visual
      else
        logger.warn("selection", "No visual selection to send as at-mention.")
        return false
      end
    end
  end

  -- Sanity check: ensure the selection is for the current buffer
  local current_buf_name = vim.api.nvim_buf_get_name(vim.api.nvim_get_current_buf())
  if sel_to_send.filePath ~= current_buf_name then
    logger.warn(
      "selection",
      "Tracked selection is for '"
        .. sel_to_send.filePath
        .. "', but current buffer is '"
        .. current_buf_name
        .. "'. Not sending."
    )
    return false
  end

  -- Use connection-aware broadcasting from main module
  local file_path = sel_to_send.filePath
  local start_line = sel_to_send.selection.start.line -- Already 0-indexed from selection module
  local end_line = sel_to_send.selection["end"].line -- Already 0-indexed

  local success, error_msg = claudecode_main.send_at_mention(file_path, start_line, end_line, "ClaudeCodeSend")

  if success then
    logger.debug("selection", "Visual selection sent as at-mention.")

    return true
  else
    logger.error("selection", "Failed to send at-mention: " .. (error_msg or "unknown error"))
    return false
  end
end
return M<|MERGE_RESOLUTION|>--- conflicted
+++ resolved
@@ -94,12 +94,7 @@
 ---Handles mode change events.
 ---Triggers an immediate update of the selection.
 function M.on_mode_changed()
-<<<<<<< HEAD
-  
   M.update_selection()
-=======
-  M.debounce_update()
->>>>>>> fbcc5d8a
 end
 
 ---Handles text change events.
