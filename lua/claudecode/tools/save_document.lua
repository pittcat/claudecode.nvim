--- conflicted
+++ resolved
@@ -67,13 +67,10 @@
     }
   end
 
-<<<<<<< HEAD
   -- Refresh buffers after successful save to ensure all views are synchronized
   local utils = require("claudecode.utils")
   utils.refresh_buffers(params.filePath)
 
-  return { message = "File saved: " .. params.filePath }
-=======
   -- Return MCP-compliant format with JSON-stringified success result
   return {
     content = {
@@ -88,7 +85,6 @@
       },
     },
   }
->>>>>>> 76cb6fb4
 end
 
 return {
