--- conflicted
+++ resolved
@@ -272,17 +272,13 @@
       split_width_percentage = 0.30,
       provider = "auto", -- "auto", "snacks", "native", "external", or custom provider table
       auto_close = true,
-<<<<<<< HEAD
       auto_insert_mode = true, -- Auto enter insert mode when switching to terminal
-      snacks_win_opts = {}, -- Opts to pass to `Snacks.terminal.open()`
-=======
       snacks_win_opts = {}, -- Opts to pass to `Snacks.terminal.open()` - see Floating Window section below
 
       -- Provider-specific options
       provider_opts = {
         external_terminal_cmd = nil, -- Command template for external terminal provider (e.g., "alacritty -e %s")
       },
->>>>>>> fbcc5d8a
     },
 
     -- Diff Integration
